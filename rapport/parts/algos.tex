--- conflicted
+++ resolved
@@ -30,7 +30,6 @@
 	\hat{t}_i = t_{i-1} + \int_0^\infty u p_i(u)\,du.
 \end{equation}
 
-<<<<<<< HEAD
 La \autoref{fig:probDensityPlot2DLSTM} illustre cette densité de probabilité et le choix de l'estimation $\hat{t}_i$ dans le cas du modèle LSTM avec $K=2$.
 
 \begin{figure}[!ht]
@@ -38,13 +37,12 @@
 	\includegraphics[width=\linewidth]{../notebooks/lstm_2d_prediction_graphs.pdf}
 	\caption{Densité de probabilité du prochain événement, pour la prédiction du prochain événement sur des données Hawkes 2D avec le LSTM.}\label{fig:probDensityPlot2DLSTM}
 \end{figure}
-=======
+
 \paragraph{}
 Pour le réseau récurrent RMTPP, le modèle s'entraine sur la fonction perte
 \begin{equation}
 l =  \sum_i(\log\mathcal{P}(k_{i+1} | \mathcal{F}_{t_{i-1}}) + \log f(t_{i+1}|  \mathcal{F}_{t_{i-1}}   )  )
 \end{equation}
 
->>>>>>> 039bcc91
 
 \end{document}